--- conflicted
+++ resolved
@@ -1,8 +1,4 @@
 coverage >=6.0
 pytest >=7.0
 pytest-cov
-<<<<<<< HEAD
-# six
-=======
-mypy==1.7.1
->>>>>>> 50e77e9c
+mypy ==1.7.1